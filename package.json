--- conflicted
+++ resolved
@@ -7,14 +7,9 @@
   "type": "module",
   "scripts": {
     "build": "tsc",
-<<<<<<< HEAD
     "build:docs": "npm run build && node scripts/build-browser-bundle.js",
-    "test": "node --test dist/**/*.test.js",
-    "coverage": "npm run build && c8 --reporter=lcov --reporter=text node --test dist/**/*.test.js",
-=======
     "test": "node --test dist/*.test.js",
     "coverage": "npm run build && c8 --reporter=lcov --reporter=text node --test dist/*.test.js",
->>>>>>> aa4c7271
     "example": "npm run build && node examples/basic-usage.js",
     "example:stream": "npm run build && node examples/streaming-usage.js",
     "prepublishOnly": "npm run build"
